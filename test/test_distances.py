--- conflicted
+++ resolved
@@ -157,11 +157,7 @@
         dgm1 = np.array([[0, 10], [0, 10]])
         dgm2 = np.array([[0, 10]])
         dist = wasserstein(dgm1, dgm2)
-<<<<<<< HEAD
-        np.testing.assert_almost_equal(dist, 5*np.sqrt(2))
-=======
         assert dist == pytest.approx(5 * np.sqrt(2))
->>>>>>> e1fb1888
 
     def test_matching(self):
         dgm1 = np.array([[0.5, 1], [0.6, 1.1]])
