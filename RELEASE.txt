--- conflicted
+++ resolved
@@ -1,11 +1,10 @@
+0.3.3
+    - Fix plotting methods of Persistence Landscapes, add doc strings.
+    - Update to notebooks.
+
 0.3.2
-<<<<<<< HEAD
-    - Fixed plotting methods of Persistence Landscapes, added doc strings.
-    - Updated notebooks.
-=======
     - Update codebase to support python 3.7 - 3.12.
     - Change `PersistenceLandscaper` API for sklearn compatibility.
->>>>>>> e1fb1888
 
 0.3.1
     - Fixed bug with repeated intervals in bottleneck
